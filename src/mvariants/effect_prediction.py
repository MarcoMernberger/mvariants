#!/usr/bin/env python
# -*- coding: utf-8 -*-

"""effect_prediction.py: Contains methods vor predicting the result of a mutation."""

__author__ = "Marco Mernberger"
__copyright__ = "Copyright (c) 2020 Marco Mernberger"
__license__ = "mit"

<<<<<<< HEAD
from mbf.externals import ExternalAlgorithm, ExternalAlgorithmStore
=======
>>>>>>> f69e854b
from mbf.externals.util import download_file
from typing import Optional, Dict, List
from pathlib import Path
from pypipegraph import Job
from .variant_calls import VariantCall
import pypipegraph as ppg
import os
import time
import random
import docker


class VEP:
    """
    VEP Wrapper for the ensembl variant effect predictor docker.

    This subclasses from ExternalAlgorithm to take care of the cache download.
    In addition, it retrieves the ensembl-vep docker image and attaches the
    docker container to the project container.

    Parameters
    ----------
    species : str, optional
        The species name, by default "homo_sapiens". Should be the same as
        the genome species.
    revision : int, optional
        Ensembl revision to be used, by default 99.
    grch : str, optional
        The assembly used, by default "GRCh38".
    store : ExterrnalAlgorithmStore, optional
        Store that handles downloads and provides thh external tool, by default
        None.
    """

    def __init__(
        self,
        species: Optional[str] = "homo_sapiens",
        revision: Optional[int] = 99,
        grch: Optional[str] = "GRCh38",
    ) -> None:
        """VEP constructor, see class documentation for details."""
        self.grch = grch
        self.revision = revision
        self.full_version_cache = f"{self.species}_vep_{self.revision}_{self.grch}"
        self.version = f"{self.species}_{self.revision}"
        self.image = "ensemblorg/ensembl-vep"
        self.wdir = "/project"
        self.volumes = {
            os.environ["ANYSNAKE_PROJECT_PATH"]: {"bind": "/project", "mode": "rw"},
        }
        self.client = docker.from_env()

    latest_version = "homo_sapiens_99"

    def fetch_version(self, version: str, target_filename: Path) -> None:
        """
        Takes care of the tool download.

        Overrides the ExternalAlgorithm methood. Downloads the VEP cache
        to the prebuild location specified by the corresponding
        ExternalAlgorithmStore and packs it into a tar.gz file.

        Parameters
        ----------
        version : str
            The tool version to be used.
        target_filename : Path
            The path to the local tar.gz file.
        """
        url = f"ftp://ftp.ensembl.org/pub/release-{self.revision}/variation/indexed_vep_cache/{self.species}_vep_{self.revision}_{self.grch}.tar.gz"
        download_file(url, target_filename.open("wb"))

    @property
    def name(self) -> str:
        """
        Getter for the name of the external method for version handling.

        Overrides the ExternalAlgorithm method.

        Returns
        -------
        str
            Name of the external method.
        """

        return "VEP"

    @property
    def multi_core(self) -> bool:
        """
        Returns wehther to use multiple cores.

        Overrides the ExternalAlgorithm method.

        Returns
        -------
        bool
            Whether the external method can use multiple cores.
        """
        return False

    def get_latest_version(self):
        """Getter for the latest_version attribute."""
        return self.latest_version

    def get_version(self) -> str:
        """
        Returns the version of the tool.

        Retrieves the version from the help string.

        Returns
        -------
        str
            The version.
        """
        s = self.get_help()
        version = s[s.find("ensembl-vep") : s.find("Help")].split(":")[1].strip()
        return version

    def get_help(self) -> str:
        """
        Returns a help string from ther VEP tool.

        Runs the docker container with a help command and returns the output.

        Returns
        -------
        str
            Help message string.
        """
        command_help = ["vep", "--help"]
        container = self.client.containers.run(
            image=self.image,
            volumes=self.volumes,
            working_dir=self.wdir,
            command=command_help,
            detach=True,
        )
        ret = ""
        for line in container.logs(stream=True):
            ret += line.decode("utf-8")

        return ret

    def print_help(self) -> None:
        """Prints the help string."""
        print(self.get_help())

    def vep_run(
        self,
        variant_call: VariantCall,
        dependencies: List[Job] = [],
        options: Dict[str, str] = {},
        **kwargs,
    ):
        """
        Returns a Job that runs the variant effect prediction analysis.

        Returns a job that runs the VEP docker for a given variant call and
        creates an output file next to the variant call output file.

        Parameters
        ----------
        variant_call : VariantCall
            Variant call for which the prediction should be done.
        dependencies : list, optional
            List of pypipegraph.Job containing dependencies, by default [].
        options : dict, optional
            Additional options to be passed to VEP, by default {}.

        Returns
        -------
        pypipegraph.FileGeneratingJob
            Job that runs the analysis.
        """
        outputfolder = kwargs.get("result_dir", variant_call.result_dir)
        if isinstance(outputfolder, str):
            outputfolder = Path(outputfolder)
        output_file = f"{variant_call.output_file.name}.vep.txt"
        outfile = outputfolder / output_file
        outfile.parent.mkdir(parents=True, exist_ok=True)
        sentinel = Path(str(outfile) + ".log")
        deps = dependencies
        deps.append(
            ppg.ParameterInvariant(
                f"PI_{output_file}",
                [
                    self.volumes,
                    self.wdir,
                    str(options),
                ],
            )
        )
        deps.append(variant_call.load())

        def __dump():
            command = [
                "vep",
                "--database",
                "--dir",
                str(self.path),
                "-i",
                f"{str(variant_call.output_file)}",
                "-o",
                str(outfile),
                "--hgvs",
                "--hgvsg",
                "--symbol",
                "--everything",
                "--force_overwrite",
            ]
            for k in options:
                command.extend([k, str(options[k])])
            time.sleep(random.random() * 2)
            print(" ".join(command))
            container = self.client.containers.run(
                self.image,
                volumes=self.volumes,
                working_dir=self.wdir,
                command=command,
                detach=True,
            )
            with sentinel.open("w") as outp:
                outp.write(" ".join(command))
                for line in container.logs(stream=True):
                    line = line.strip().decode("utf-8")
                    outp.write(line)

        job = ppg.FileGeneratingJob(sentinel, __dump).depends_on(deps)
        return job

    def build_cmd(self, output_directory: Optional[Path], ncores: int, arguments: List[str]):
        return []<|MERGE_RESOLUTION|>--- conflicted
+++ resolved
@@ -7,10 +7,6 @@
 __copyright__ = "Copyright (c) 2020 Marco Mernberger"
 __license__ = "mit"
 
-<<<<<<< HEAD
-from mbf.externals import ExternalAlgorithm, ExternalAlgorithmStore
-=======
->>>>>>> f69e854b
 from mbf.externals.util import download_file
 from typing import Optional, Dict, List
 from pathlib import Path
@@ -243,5 +239,7 @@
         job = ppg.FileGeneratingJob(sentinel, __dump).depends_on(deps)
         return job
 
-    def build_cmd(self, output_directory: Optional[Path], ncores: int, arguments: List[str]):
+    def build_cmd(
+        self, output_directory: Optional[Path], ncores: int, arguments: List[str]
+    ):
         return []