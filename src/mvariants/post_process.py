--- conflicted
+++ resolved
@@ -7,12 +7,7 @@
 __copyright__ = "Copyright (c) 2020 Marco Mernberger"
 __license__ = "mit"
 
-<<<<<<< HEAD
-from pathlib import Path
-from mbf.align.post_process import _PostProcessor
-=======
 import mbf
->>>>>>> f69e854b
 import subprocess
 import pypipegraph2 as ppg
 from pathlib import Path
@@ -62,7 +57,9 @@
         pass  # pragma: no cover
 
     def get_version(self):
-        return subprocess.check_output([self.command, "--version"]).decode("utf-8").strip()
+        return (
+            subprocess.check_output([self.command, "--version"]).decode("utf-8").strip()
+        )
 
     def get_parameters(self):
         return (self.get_version(),)
