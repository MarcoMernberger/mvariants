--- conflicted
+++ resolved
@@ -15,15 +15,9 @@
 from mbf.genomes import GenomeBase
 from pypipegraph import Job
 from .base import OptionHandler, GATK
-<<<<<<< HEAD
-from mbf.externals import ExternalAlgorithmStore
-=======
->>>>>>> f69e854b
-import mbf.align
 import subprocess
 import pypipegraph as ppg
 import shutil
-import sys
 
 
 class _PreProcessor(ABC):
@@ -36,7 +30,9 @@
     """
 
     @abstractmethod
-    def get_preprocessed_output(self, input_samples: List[List[AlignedSample]]) -> List[Path]:
+    def get_preprocessed_output(
+        self, input_samples: List[List[AlignedSample]]
+    ) -> List[Path]:
         """
         Returns a list of Path objects to be created from input_samples.
 
@@ -59,7 +55,9 @@
         pass  # pragma: no cover
 
     @abstractmethod
-    def preprocess(self, input_samples: List[List[AlignedSample]]) -> Optional[Callable]:
+    def preprocess(
+        self, input_samples: List[List[AlignedSample]]
+    ) -> Optional[Callable]:
         """
         Returns a function that creates input files for the variant caller.
 
@@ -173,7 +171,9 @@
         region_file : Optional[Union[str, Path]], optional
             File of genomic regions of interest, by default None.
         """
-        self.instance_name = kwargs.get("instance_name", "_".join(["Samtools", "mpileup"]))
+        self.instance_name = kwargs.get(
+            "instance_name", "_".join(["Samtools", "mpileup"])
+        )
         self.options = [
             "-t",
             "DP",
@@ -195,7 +195,9 @@
             # samtools sampling depth defaults to 8000
             self.options.extend(["-d", str(sampling_depth)])
         self.options.extend(args)
-        self.cache_dir = Path(kwargs.get("cache_dir", Path("cache") / self.instance_name))
+        self.cache_dir = Path(
+            kwargs.get("cache_dir", Path("cache") / self.instance_name)
+        )
         if isinstance(self.cache_dir, str):
             self.cache_dir = Path(self.cache_dir)
         self.cache_dir.mkdir(exist_ok=True, parents=True)
@@ -215,7 +217,9 @@
         return [
             ppg.ParameterInvariant(f"{self.instance_name}", list(self.options)),
             ppg.FunctionInvariant(self.instance_name + "_pre_process", self.preprocess),
-            ppg.FunctionInvariant(self.instance_name + "_run_modifier", self.run_modifier),
+            ppg.FunctionInvariant(
+                self.instance_name + "_run_modifier", self.run_modifier
+            ),
         ]
 
     def _get_filename(self, input_samples: List[AlignedSample]) -> Path:
@@ -242,31 +246,31 @@
 
     def get_preprocessed_output(self, input_samples: List[AlignedSample]) -> List[Path]:
         """
-        Returns a list of Path objects to be created from input_samples.
-
-        Returns a list of Path objects that correspond to the files created by
-        the preprocessor from input_samples. That way, the preprocessor can tell
-        which files it is going to create via self.preprocess(). Overrides
-        abstract superclass method ~Preprocessor.get_preprocessed_output.
-
-        Parameters
-        ----------
-<<<<<<< HEAD
-        input_samples : List[List[mbf.align.AlignedSample]]
-            List of two lists containing the input samples to be analyzed. 
-            Multiple samples are given in the first list. Additional matched
-            samples can be supplied in the second list.
-=======
-        input_samples : List[mbf_align.AlignedSample]
-            List containing the input samples to be analyzed.
-            Multiple samples can be given in the list (mpileup).
-            Additional matched samples have to be calculated separately.
->>>>>>> f69e854b
-
-        Returns
-        -------
-        List[Path]
-            List of Path objects to be created.
+                Returns a list of Path objects to be created from input_samples.
+
+                Returns a list of Path objects that correspond to the files created by
+                the preprocessor from input_samples. That way, the preprocessor can tell
+                which files it is going to create via self.preprocess(). Overrides
+                abstract superclass method ~Preprocessor.get_preprocessed_output.
+
+                Parameters
+                ----------
+        <<<<<<< HEAD
+                input_samples : List[List[mbf.align.AlignedSample]]
+                    List of two lists containing the input samples to be analyzed.
+                    Multiple samples are given in the first list. Additional matched
+                    samples can be supplied in the second list.
+        =======
+                input_samples : List[mbf_align.AlignedSample]
+                    List containing the input samples to be analyzed.
+                    Multiple samples can be given in the list (mpileup).
+                    Additional matched samples have to be calculated separately.
+        >>>>>>> f69e854b64d8fe6f5b7c3fccd2c2b3b64eae351a
+
+                Returns
+                -------
+                List[Path]
+                    List of Path objects to be created.
         """
 
         samples_name = self._get_filename(input_samples)
@@ -338,36 +342,38 @@
             try:
                 subprocess.check_call(cmd_generate_pileup, stderr=stderr)
             except subprocess.CalledProcessError:
-                print(f"Samtools pileup didn't work, Command was:{' '.join(cmd_generate_pileup)}")
+                print(
+                    f"Samtools pileup didn't work, Command was:{' '.join(cmd_generate_pileup)}"
+                )
                 raise
 
     def preprocess(self, input_samples: List[AlignedSample]) -> Callable:
         """
-        Returns a function that creates input files for the variant caller.
-
-        Returns a function that creates a single pileup file for the first
-        and optionally second list of input_samples. Overrides the abstract
-        superclass method ~PreProcessor.preprocess.
-        New: This makes no sense with the reference files as well, change it.
-
-        Parameters
-        ----------
-<<<<<<< HEAD
-        input_samples : List[List[mbf.align.AlignedSample]]
-            List of two lists containing the input samples to be analyzed.
-            Multiple samples are given in the first list. Additional Matched
-            samples can be supplied in the second list.
-=======
-        input_samples : List[mbf_align.AlignedSample]
-            List of input samples to be analyzed.
-            Multiple samples can be given. Additional Matched
-            samples must be supplied separately.
->>>>>>> f69e854b
-
-        Returns
-        -------
-        Callable
-            A function that wraps Caller.run().
+                Returns a function that creates input files for the variant caller.
+
+                Returns a function that creates a single pileup file for the first
+                and optionally second list of input_samples. Overrides the abstract
+                superclass method ~PreProcessor.preprocess.
+                New: This makes no sense with the reference files as well, change it.
+
+                Parameters
+                ----------
+        <<<<<<< HEAD
+                input_samples : List[List[mbf.align.AlignedSample]]
+                    List of two lists containing the input samples to be analyzed.
+                    Multiple samples are given in the first list. Additional Matched
+                    samples can be supplied in the second list.
+        =======
+                input_samples : List[mbf_align.AlignedSample]
+                    List of input samples to be analyzed.
+                    Multiple samples can be given. Additional Matched
+                    samples must be supplied separately.
+        >>>>>>> f69e854b64d8fe6f5b7c3fccd2c2b3b64eae351a
+
+                Returns
+                -------
+                Callable
+                    A function that wraps Caller.run().
         """
 
         def do_pileup():
@@ -392,7 +398,9 @@
             __create,
         )
         preprocessor_job.depends_on(lanes_loaded)
-        preprocessor_job.depends_on(self.get_dependencies()).depends_on(self.prerequisite_jobs())
+        preprocessor_job.depends_on(self.get_dependencies()).depends_on(
+            self.prerequisite_jobs()
+        )
         return [preprocessor_job]
 
 
@@ -429,17 +437,23 @@
             options=options,
         )
         self.instance_name = (
-            f"GATKPreprocessor_{genome.name}" if instance_name is None else instance_name
+            f"GATKPreprocessor_{genome.name}"
+            if instance_name is None
+            else instance_name
         )
         self.genome = genome
-        self.cache_dir = Path(kwargs.get("cache_dir", Path("cache") / self.instance_name))
+        self.cache_dir = Path(
+            kwargs.get("cache_dir", Path("cache") / self.instance_name)
+        )
         self.cache_dir.mkdir(exist_ok=True, parents=True)
         self.gatk_compliant_genome_file = self.cache_dir / "genome.fasta"
 
     def lane_postprocessor(self) -> _PostProcessor:
         return GATKLanePostProcessor()
 
-    def create_post_processed_lane(self, input_sample: AlignedSample, **kwargs) -> AlignedSample:
+    def create_post_processed_lane(
+        self, input_sample: AlignedSample, **kwargs
+    ) -> AlignedSample:
         return input_sample.post_process(
             self.lane_postprocessor(),
             new_name=kwargs.get("name", f"{input_sample.name}_{self.instance_name}"),
@@ -461,12 +475,16 @@
 
         def copy_genome(gatk_compliant_genome_file):
             # GATK needs a dictionary in the same directory as the genome so we copy
-            shutil.copy(self.genome.find_file("genome.fasta"), str(gatk_compliant_genome_file))
+            shutil.copy(
+                self.genome.find_file("genome.fasta"), str(gatk_compliant_genome_file)
+            )
 
         def create_index(gatk_compliant_genome_file):
             # create the index file
             cmd = ["samtools", "faidx", self.gatk_compliant_genome_file]
-            with Path(str(gatk_compliant_genome_file) + ".fai.stderr").open("wb") as stderr:
+            with Path(str(gatk_compliant_genome_file) + ".fai.stderr").open(
+                "wb"
+            ) as stderr:
                 subprocess.check_call(cmd, stdout=stderr)
 
         def create_dict():
@@ -477,7 +495,9 @@
                 str(self.gatk_compliant_genome_file),
             ]
             cmd = self.build_cmd(self.gatk_compliant_genome_file.parent, 1, arguments)
-            with Path(str(self.gatk_compliant_genome_file) + ".stderr").open("wb") as stderr:
+            with Path(str(self.gatk_compliant_genome_file) + ".stderr").open(
+                "wb"
+            ) as stderr:
                 subprocess.check_call(cmd, stderr=stderr)
 
         job1 = ppg.FileGeneratingJob(self.gatk_compliant_genome_file, copy_genome)
@@ -607,7 +627,9 @@
         """
         return [
             ppg.FunctionInvariant(self.instance_name + "_pre_process", self.preprocess),
-            ppg.FunctionInvariant(self.instance_name + "_run_modifier", self.run_modifier),
+            ppg.FunctionInvariant(
+                self.instance_name + "_run_modifier", self.run_modifier
+            ),
         ]
 
 
@@ -641,7 +663,9 @@
             options=options,
         )
 
-    def process(self, input_bam_name: Path, output_bam_name: Path, result_dir: Path) -> None:
+    def process(
+        self, input_bam_name: Path, output_bam_name: Path, result_dir: Path
+    ) -> None:
         """
         Adds a read group to bam files and outputs them to a new bam file in
         cache directory.
